// // let str = "Arpan"
// // let num = 2
// // let bol = true;
// // let und = undefined;
// // let Null = null;
// // let bigNumber = 1234567890123456789012345678901234567890n;
// // let arr = [34983, 4, 34];
// // let obj = { "Arpan": "Arpan Waddewar" }

// // console.log(str, typeof (str))
// // console.log(num, typeof (num))
// // console.log(bol, typeof (bol))
// // console.log(und, typeof (und))
// // console.log(Null, typeof (Null))
// // console.log(bigNumber, typeof (bigNumber))
// // console.log(arr, typeof (arr))
// // console.log(obj, typeof (obj))

// // function Counter() {
// //     let count = 0;

// //     return {
// //         increment: function () {
// //             count = count + 10;
// //         },
// //         decrement: function () {
// //             count--;
// //         },
// //         getCount: function () {
// //             return count;
// //         }
// //     }
// // }

// // let counter = Counter();
// // counter.increment();
// // counter.decrement();
// // console.log(counter.getCount())

// // const vovelsCounter = (str, vovels) => {
// //     let count = 0;
// //     let obj = {};
// //     let arr = [];

// //     for (let i = 0; i < str.length; i++) {
// //         let value = str[i].toLowerCase()
// //         if (vovels.includes(value)) {
// //             count++;
// //             arr.push(str[i])
// //             if (obj[str[i]]) {
// //                 let objValue = obj[str[i]];
// //                 if (!Array.isArray(objValue)) {
// //                     obj[str[i]] = [objValue, i];
// //                 } else {
// //                     obj[str[i]].push(i)
// //                 };
// //             } else {
// //                 obj[str[i]] = i;
// //             }
// //         }
// //     }
// //     return `${count}, ${arr}, ${JSON.stringify(obj)}`;
// // }

// // let str = "Arpan Ramesh Waddewar";
// // let vovels = ["a", "e", "i", "o", "u"];
// // console.log(vovelsCounter(str, vovels));

// // Here are ** 30 JavaScript coding interview questions ** focused on machine coding rounds for entry - level to 1 + years of experience:

// // ### Array and String Manipulation
// // 1. ** Reverse a string ** without using the reverse function.
// // 2. ** Check if a string is a palindrome.**
// //     3. ** Find the first non - repeating character ** in a string.
// // 4. ** Remove duplicates from an array **.
// // 5. ** Find the largest sum of contiguous subarray ** (Kadane's Algorithm).
// // 6. ** Merge two sorted arrays ** into one sorted array.
// // 7. ** Rotate an array by `k` positions **.
// // 8. ** Find the most frequent element ** in an array.
// // 9. ** Return the missing number ** from an unsorted array of integers.
// // 10. ** Find the intersection of two arrays.**

// // ### Object and Function Manipulation
// // 11. ** Clone a JavaScript object ** without using `Object.assign` or spread operator.
// // 12. ** Deep clone a nested object.**
// //     13. ** Implement a custom `Array.prototype.map` function.**
// //         14. ** Write a function that debounces another function.**
// //             15. ** Write a function that throttles another function.**
// //                 16. ** Flatten a nested array ** (e.g., `[1, [2, [3, 4], 5]]` to `[1, 2, 3, 4, 5]`).
// // 17. ** Group an array of objects by a key.**
// //     18. ** Implement a `memoize` function** for caching results of function calls.

// // ### Number and Mathematical Problems
// // 19. ** Find the factorial of a number recursively.**
// //     20. ** Generate Fibonacci numbers up to `n` using recursion.**
// //         21. ** Check if a number is prime.**
// //             22. ** Find the greatest common divisor(GCD) ** of two numbers.
// // 23. ** Check if two numbers are anagrams of each other **.
// // 24. ** Find the missing number ** in an array of size `n` where numbers are between 1 and`n+1`.

// // ### Sorting and Searching Algorithms
// // 25. ** Implement bubble sort **.
// // 26. ** Implement quicksort.**
// //     27. ** Find the index of an element using binary search** in a sorted array.
// // 28. ** Sort an array of objects by a specific property ** (e.g., age or salary).

// // ### Miscellaneous
// // 29. ** Implement a function to check if two rectangles overlap **.
// // 30. ** Write a function that checks if parentheses in a string are balanced ** (valid parentheses problem).

// // These questions test your understanding of JavaScript fundamentals and problem - solving abilities.Practicing these coding problems will prepare you for machine coding rounds.

// // Program to find longest word in a given sentence ?

// // const findLongestWord = (sentance) => {
// //     let wordsArr = sentance.split(" ").reduce((longest, currentWord) => {
// //         return longest.length > currentWord.length ? longest : currentWord;
// //     });

// //     return wordsArr;
// // }

// // console.log(findLongestWord("My name is Arpan Waddewar"))

// // How to check whether a string is palindrome or not ?

// // const FindPalindrome = (str) => {
// //     let currentLowerCaseStr = str.toLowerCase();
// //     let reverserdLowerCaseStr = currentLowerCaseStr.split("").reverse().join("");
// //     if (currentLowerCaseStr === reverserdLowerCaseStr) {
// //         return true;
// //     } else {

// //         return false
// //     }
// //     return [currentLowerCaseStr, reverserdLowerCaseStr]
// // }

// // let str = "madam"
// // let str1 = "racecar"
// // let str2 = "arpan"
// // console.log(FindPalindrome(str))
// // console.log(FindPalindrome(str1))
// // console.log(FindPalindrome(str2))

// // Write a program to remove duplicates from an array ?

// // const removeDuplicates = (arr) => {

// //     // label: 1;
// //     // let obj = {};

// //     // for (let i = 0; i < arr.length; i++) {
// //     //     if (obj[arr[i]]) {
// //     //         obj[arr[i]] = obj[arr[i]] + 1;
// //     //     }
// //     //     obj[arr[i]] = 1;
// //     // }
// //     // return Object.keys(obj);

// //     label: 2;
// //     let result = [];

// //     for (let i = 0; i < arr.length; i++) {
// //         let add = true;
// //         for (let j = 0; j < result.length; j++) {
// //             if (arr[i] === result[j]) {
// //                 add = false;
// //                 break;
// //             }
// //         }

// //         if (add) {
// //             result.push(arr[i])
// //         }
// //     }
// //     return result;
// // }

// // let arr = [4, 2, 5, 2, 4, 2, 4, 5, 5, 4, 3, 5, 2, 9, 0, 6, 7, 5, 3, 6, 1]
// // console.log(removeDuplicates(arr))

// // Find the missing number in an array of size n where elements are from 1 to n.
// // const FindMissingNum = (arr) => {
// //     const numsSet = new Set(arr);
// //     const maxNum = arr[arr.length - 1]; // Assuming the last element is the largest number
// //     const missings = [];

// //     console.log(" >> ", numsSet, typeof numsSet)

// //     for (let i = 1; i <= maxNum; i++) {
// //         if (!numsSet.has(i)) {
// //             missings.push(i);
// //         }
// //     }
// //     return missings;
// // };

// // console.log(FindMissingNum([1, 2, 4, 6, 7, 9, 10, 12, 15])); // [3, 5, 8, 11, 13, 14]
// // console.log(FindMissingNum([1, 2, 3, 6, 8, 9, 10, 12, 14])); // [4, 5, 7, 11, 13]

// // const FlatiningTheArr = (arr, result = []) => {
// //     for (let i = 0; i < arr.length; i++) {
// //         if (Array.isArray(arr[i])) {
// //             FlatiningTheArr(arr[i], result)
// //         } else {
// //             result.push(arr[i])
// //         }
// //     }
// //     return result;
// // }
// // let nestedArray = [
// //     1,
// //     [2, 3],
// //     [
// //         4,
// //         [5, 6],
// //         [
// //             7,
// //             [8, 9],
// //             [
// //                 10,
// //                 [11, 12, [13, 14, [15, 16]]]
// //             ]
// //         ]
// //     ]
// // ];

// // console.log(FlatiningTheArr(nestedArray))

// // generator

// // function* NumGenerator() {
// //     yield 1;
// //     yield 2;
// //     yield 3;
// //     yield 4;
// // }

// // let Gen = NumGenerator()
// // console.log(Gen.next())
// // console.log(Gen.next())
// // console.log(Gen.next())
// // console.log(Gen.next())
// // console.log(Gen.next())

// // function curring1(a) {
// //     return function (b) {
// //         if (!b) return a
// //         return curring1(a + b)
// //     }
// // }

// // console.log(curring1(1)(2)(4)(5)(6)())
// // console.log(curring1(3)(4)())

// // const NumberSum = (arr) => {
// //     return arr.reduce((acc, crr) => {
// //         return acc + crr;
// //     })
// // }

// // console.log(NumberSum([1, 4, 5, 4, 2, 5, 2, 4, 5, 2, 4, 5]))

// // const FruitBasket = (arr) => {
// //     return arr.reduce((acc, crr) => {
// //         for (let fruit in crr) {
// //             if (acc[fruit]) {
// //                 acc[fruit] = acc[fruit] + crr[fruit]
// //             } else {
// //                 acc[fruit] = crr[fruit];
// //             }
// //         }

// //         return acc;
// //     })
// // }

// // console.log(FruitBasket([
// //     { apple: 2, orange: 3, banana: 4, grapes: 3 },
// //     { apple: 1, orange: 9, banana: 3 },
// //     { apple: 5, orange: 4, banana: 2, grapes: 7 },
// //     { apple: 5, banana: 8, grapes: 6 },
// // ]))

// // const BaseBollScore = (arr) => {
// //     return arr.reduce((acc, { sr, score }) => {
// //         if (!acc[sr]) {
// //             acc[sr] = { sr, score };
// //         } else {
// //             acc[sr].score += score;
// //         }

// //         return acc;
// //     }, {});
// // };

// // console.log(
// //     BaseBollScore([
// //         { sr: 1, score: 20 },
// //         { sr: 1, score: 10 },
// //         { sr: 2, score: 60 },
// //         { sr: 2, score: 70 },
// //         { sr: 3, score: 40 },
// //         { sr: 3, score: 60 },
// //     ])
// // );

// // output : [ { sr: 1, score: 30 },
// // { sr: 2, score: 130 },
// // { sr: 3, score: 100 },

// // function deepClone(obj, hash = new WeakMap()) {
// //     // Handle null, undefined, non-objects (primitive types)
// //     if (obj === null || typeof obj !== "object") {
// //         return obj;
// //     }

// //     // Handle circular references
// //     if (hash.has(obj)) {
// //         return hash.get(obj);
// //     }

// //     // Handle special cases like Date and RegExp
// //     if (obj instanceof Date) {
// //         return new Date(obj);
// //     }

// //     if (obj instanceof RegExp) {
// //         return new RegExp(obj);
// //     }

// //     // Handle arrays
// //     if (Array.isArray(obj)) {
// //         const arrClone = [];
// //         hash.set(obj, arrClone); // Track for circular references
// //         obj.forEach((item, i) => {
// //             arrClone[i] = deepClone(item, hash);
// //         });
// //         return arrClone;
// //     }

// //     // Handle normal objects
// //     const clonedObj = {};
// //     hash.set(obj, clonedObj); // Track for circular references

// //     Object.keys(obj).forEach(key => {
// //         clonedObj[key] = deepClone(obj[key], hash);
// //     });

// //     return clonedObj;
// // }

// // let obj = {
// //     name: "Bob",  // 'Alice' overwritten by 'Bob'
// //     address: { city: 'Los Angeles', zip: 90001 },
// //     hobbies: ['reading', 'swimming'],
// //     id: 2,  // '1' overwritten by '2'
// //     startDate: new Date(),  // 'startDate' is just a reference, not a new date instance
// //     pattern: /test/i,  // This is also a shallow copy
// //     fn: function () { return "Hello"; },  // Same function reference
// //     value: undefined
// // }
// // let deep = deepClone(obj)

// // console.log(deep)
// // console.log(obj.address === deep.address)

// // const obj = {
// //     num: 0,
// //     add(value) {
// //         this.num += value;
// //         return this;
// //     },
// //     mult(value) {
// //         this.num *= value;
// //         return this;
// //     },
// //     sub(value) {
// //         this.num -= value;
// //         return this;
// //     },
// //     div(value) {
// //         this.num /= value;
// //         return this;
// //     },

// // }

// // let result = obj.add(10).mult(4).sub(12).div(5).add(10)
// // console.log(result.num)

// // const memoize = (fun, context) => {
// //     let cache = {}
// //     return function (...args) {
// //         let key = JSON.stringify(args);
// //         if (cache[key]) {
// //             console.log(this)
// //             console.log(cache)
// //             return cache[key];
// //         }
// //         let result = fun.apply(context || this, args);
// //         cache[key] = result;
// //         console.log(this)
// //         console.log(cache)
// //         return result;
// //     }
// // }

// // const Computation = (num1, num2) => {
// //     let sum = 0;
// //     for (let i = 0; i < num1; i++) {
// //         sum += i;
// //     }
// //     return sum * num2;
// // }

// // let MemoizeComputation = memoize(Computation)

// // console.time("Execution Time");
// // console.log(MemoizeComputation(45245245, 2313));
// // console.timeEnd("Execution Time");

// // console.time("2 Execution Time");
// // console.log(MemoizeComputation(45245245, 2313));
// // console.timeEnd("2 Execution Time");

// // const obj = {
// //     num: 10,
// //     multiply(factor) {
// //         return this.num * factor;
// //     }
// // };

// // console.log(obj.multiply(5));  // Output: 50

// // const memoizedMultiply = memoize(obj.multiply, obj);

// // console.time("3 Execution Time");
// // console.log(memoizedMultiply(5));  // Output: 50
// // console.timeEnd("3 Execution Time");

// // document.querySelector("#fruits").addEventListener("click", (event) => {

// //     if (event.target && event.target.tagName === "LI") {
// //         window.location.hash = event.target.textContent;
// //     }
// // })

// // Array.prototype.myMap = function (callback) {
// //     let result = []
// //     for (let i = 0; i < this.length; i++) {
// //         let value = callback(this[i], i, this);
// //         result.push(value);
// //     }
// //     return result;
// // }

// // let arr = [2, 4, 6, 2, 3, 4, 1, 4, 5, 3]

// // let newArr = arr.myMap((arr) => {
// //     return arr * arr;
// // })

// // console.log(newArr)

// // Array.prototype.myReduce = function (callback, initialvalue) {

// //     if (this === undefined || this === null) {
// //         throw error("Cannot read the property of numm or undefined");
// //     }

// //     if (typeof callback !== 'function') {
// //         throw new TypeError(callback + ' is not a function');
// //     }

// //     let accumulator = initialvalue !== undefined ? initialvalue : this[0];

// //     for (let i = 1; i < this.length; i++) {
// //         accumulator = callback(accumulator, this[i], i, this)
// //     }
// //     return accumulator;
// // }

// // let arr = [2, 4, 6, 2, 3, 4, 1, 4, 5, 3]

// // let newArr = arr.myReduce((acc, crr) => {
// //     return acc + crr;
// // })

// // console.log(newArr)

// // const PromiseALL = (promises) => {
// //     return new Promise((resolve, reject) => {
// //         if (!Array.isArray(promises)) {
// //             return reject(new TypeError("INput must be an array of promises"))
// //         }

// //         const result = [];
// //         let completedCount = 0;

// //         promises.forEach((promise, index) => {
// //             Promise.resolve(promise).then((value) => {
// //                 result[index] = value;
// //                 completedCount++;

// //                 if (completedCount === promises.length) {
// //                     resolve(result)
// //                 }
// //             }).catch((error) => {
// //                 reject(error)
// //             })
// //         })
// //         if (promises.length === 0) {
// //             resolve(results);
// //         }
// //     })
// // };

// // const Promise_1 = Promise.resolve(1);
// // const Promise_2 = Promise.resolve(2);
// // const Promise_3 = Promise.resolve(3);

// // PromiseALL([Promise_1, Promise_2, Promise_3])
// //     .then((value) => {
// //         console.log(value);
// //     })
// //     .catch((error) => {
// //         console.error(error);
// //     });


// // let a = {
// //     test1: "strng1",
// //     test2: "strng2",
// // }

// // let b = { ...a };

// // b.test1 = "string111"

// // console.log(b)
// // console.log(a)


// let obj = [
//     { name: "A", age: 22 },
//     { name: "H", age: 22 },
//     { name: "C", age: 23 },
//     { name: "D", age: 23 },
//     { name: "AB", age: 24 },
// ]

// //OUTPUT : {
// // 22:["A","H"],
// // 23:["C","D"],
// // 24:"AB",
// // }

// let arr = [3, a, a, a, a, 4, 3, 2, a, 4, 5, a, 1, 2, 4, a, a];

// // OUTPUT COUNT OF a

// let obj1 = [
//     { name: "abc", age: 2 },
//     { name: "bcd", age: 1 },
//     { name: "abc", age: 2 },
//     { name: "hij", age: 4 },
//     { name: "klm", age: 3 },
//     { name: "klm", age: 3 },
// ]

// // output sort according to id and remove duplicates
// // {
// //     { name: "bcd", age: 1 },
// //     { name: "abc", age: 2 },
// //     { name: "klm", age: 3 },
// //     { name: "hij", age: 4 },
// // }


// function makeAdder(num) {
//     let adder = num;
//     let sum = 0;

//     return function add() {
//         return sum += adder;
//     }
// }

// const add2 = makeAdder(2);
// const add3 = makeAdder(3);

<<<<<<< HEAD
=======
// console.log(newArr)

// Array.prototype.myReduce = function (callback, initialvalue) {

//     if (this === undefined || this === null) {
//         throw error("Cannot read the property of numm or undefined");
//     }

//     if (typeof callback !== 'function') {
//         throw new TypeError(callback + ' is not a function');
//     }

//     let accumulator = initialvalue !== undefined ? initialvalue : this[0];

//     for (let i = 1; i < this.length; i++) {
//         accumulator = callback(accumulator, this[i], i, this)
//     }
//     return accumulator;
// }

// let arr = [2, 4, 6, 2, 3, 4, 1, 4, 5, 3]

// let newArr = arr.myReduce((acc, crr) => {
//     return acc + crr;
// })

// console.log(newArr)

// const PromiseALL = (promises) => {
//     return new Promise((resolve, reject) => {
//         if (!Array.isArray(promises)) {
//             return reject(new TypeError("INput must be an array of promises"))
//         }

//         const result = [];
//         let completedCount = 0;

//         promises.forEach((promise, index) => {
//             Promise.resolve(promise).then((value) => {
//                 result[index] = value;
//                 completedCount++;

//                 if (completedCount === promises.length) {
//                     resolve(result)
//                 }
//             }).catch((error) => {
//                 reject(error)
//             })
//         })
//         if (promises.length === 0) {
//             resolve(results);
//         }
//     })
// };

// const Promise_1 = Promise.resolve(1);
// const Promise_2 = Promise.resolve(2);
// const Promise_3 = Promise.resolve(3);

// PromiseALL([Promise_1, Promise_2, Promise_3])
//     .then((value) => {
//         console.log(value);
//     })
//     .catch((error) => {
//         console.error(error);
//     });


// let a = {
//     test1: "strng1",
//     test2: "strng2",
// }

// let b = { ...a };

// b.test1 = "string111"

// console.log(b)
// console.log(a)


// let obj = [
//     { name: "A", age: 22 },
//     { name: "H", age: 22 },
//     { name: "C", age: 23 },
//     { name: "D", age: 23 },
//     { name: "AB", age: 24 },
// ]

//OUTPUT : {
// 22:["A","H"],
// 23:["C","D"],
// 24:"AB",
// }

// let arr = [3, a, a, a, a, 4, 3, 2, a, 4, 5, a, 1, 2, 4, a, a];

// OUTPUT COUNT OF a

// let obj1 = [
//     { name: "abc", age: 2 },
//     { name: "bcd", age: 1 },
//     { name: "abc", age: 2 },
//     { name: "hij", age: 4 },
//     { name: "klm", age: 3 },
//     { name: "klm", age: 3 },
// ]

// output sort according to id and remove duplicates
// {
//     { name: "bcd", age: 1 },
//     { name: "abc", age: 2 },
//     { name: "klm", age: 3 },
//     { name: "hij", age: 4 },
// }


// function makeCounter(initialValue = 0) {
//     let count = initialValue;

//     return {
//       increment: ()=>{
//         return count = count + 1;
//       },
//       decrement:()=>{
//         return count = count - 1;
//       },
//       reset:()=>{
//         return count = initialValue
//       }
//     }
//  }

//  const counter = makeCounter(10);
//  console.log(counter.increment())
//  console.log(counter.increment())
//  console.log(counter.increment())
//  console.log(counter.decrement())
//  console.log(counter.reset())


// function curring(a){
//   return function (b){
//     if(!b) return a
//     return curring(a+b);
//   }
// }

// console.log(curring(2)(3)(2)(3)())


// function validateString(str) {
//     let splitStr = str.split("").filter((char) => {
//         return char.match(/[a-zA-Z0-9]/)
//     }).join('').toLowerCase();
//     return splitStr;
// }
// function validatePalindrome(str) {
//     let strateStr = validateString(str);
//     let reverseStr = validateString(str).split("").reverse().join('');
//     return reverseStr === strateStr
// }

// console.log(validatePalindrome("A man, a plan, a canal: Panama"))
// console.log(validatePalindrome("race a car"))
// console.log(validatePalindrome(" "))
// console.log(validatePalindrome("1234"))
// console.log(validatePalindrome("pen man s nam nep"))

// function isEven(num){
//   return num % 2 === 0;
// }


function flatten (arr,result=[]){

  for(let i = 0; i < arr.length; i++){
    if(Array.isArray(arr[i])){
      flatten(arr[i],result)
    }else{
      result.push(arr[i])
    }
  }
  return result
}

console.log(flatten([1, [2, [3, [4]]]]))
>>>>>>> 3eef8373
<|MERGE_RESOLUTION|>--- conflicted
+++ resolved
@@ -541,6 +541,17 @@
 
 // // console.log(b)
 // // console.log(a)
+// let a = {
+//     test1: "strng1",
+//     test2: "strng2",
+// }
+
+// let b = { ...a };
+
+// b.test1 = "string111"
+
+// console.log(b)
+// console.log(a)
 
 
 // let obj = [
@@ -560,6 +571,18 @@
 // let arr = [3, a, a, a, a, 4, 3, 2, a, 4, 5, a, 1, 2, 4, a, a];
 
 // // OUTPUT COUNT OF a
+
+// let obj1 = [
+//     { name: "abc", age: 2 },
+//OUTPUT : {
+// 22:["A","H"],
+// 23:["C","D"],
+// 24:"AB",
+// }
+
+// let arr = [3, a, a, a, a, 4, 3, 2, a, 4, 5, a, 1, 2, 4, a, a];
+
+// OUTPUT COUNT OF a
 
 // let obj1 = [
 //     { name: "abc", age: 2 },
@@ -570,6 +593,15 @@
 //     { name: "klm", age: 3 },
 // ]
 
+// output sort according to id and remove duplicates
+// {
+//     { name: "bcd", age: 1 },
+//     { name: "abc", age: 2 },
+//     { name: "hij", age: 4 },
+//     { name: "klm", age: 3 },
+//     { name: "klm", age: 3 },
+// ]
+
 // // output sort according to id and remove duplicates
 // // {
 // //     { name: "bcd", age: 1 },
@@ -591,122 +623,7 @@
 // const add2 = makeAdder(2);
 // const add3 = makeAdder(3);
 
-<<<<<<< HEAD
-=======
-// console.log(newArr)
-
-// Array.prototype.myReduce = function (callback, initialvalue) {
-
-//     if (this === undefined || this === null) {
-//         throw error("Cannot read the property of numm or undefined");
-//     }
-
-//     if (typeof callback !== 'function') {
-//         throw new TypeError(callback + ' is not a function');
-//     }
-
-//     let accumulator = initialvalue !== undefined ? initialvalue : this[0];
-
-//     for (let i = 1; i < this.length; i++) {
-//         accumulator = callback(accumulator, this[i], i, this)
-//     }
-//     return accumulator;
-// }
-
-// let arr = [2, 4, 6, 2, 3, 4, 1, 4, 5, 3]
-
-// let newArr = arr.myReduce((acc, crr) => {
-//     return acc + crr;
-// })
-
-// console.log(newArr)
-
-// const PromiseALL = (promises) => {
-//     return new Promise((resolve, reject) => {
-//         if (!Array.isArray(promises)) {
-//             return reject(new TypeError("INput must be an array of promises"))
-//         }
-
-//         const result = [];
-//         let completedCount = 0;
-
-//         promises.forEach((promise, index) => {
-//             Promise.resolve(promise).then((value) => {
-//                 result[index] = value;
-//                 completedCount++;
-
-//                 if (completedCount === promises.length) {
-//                     resolve(result)
-//                 }
-//             }).catch((error) => {
-//                 reject(error)
-//             })
-//         })
-//         if (promises.length === 0) {
-//             resolve(results);
-//         }
-//     })
-// };
-
-// const Promise_1 = Promise.resolve(1);
-// const Promise_2 = Promise.resolve(2);
-// const Promise_3 = Promise.resolve(3);
-
-// PromiseALL([Promise_1, Promise_2, Promise_3])
-//     .then((value) => {
-//         console.log(value);
-//     })
-//     .catch((error) => {
-//         console.error(error);
-//     });
-
-
-// let a = {
-//     test1: "strng1",
-//     test2: "strng2",
-// }
-
-// let b = { ...a };
-
-// b.test1 = "string111"
-
-// console.log(b)
-// console.log(a)
-
-
-// let obj = [
-//     { name: "A", age: 22 },
-//     { name: "H", age: 22 },
-//     { name: "C", age: 23 },
-//     { name: "D", age: 23 },
-//     { name: "AB", age: 24 },
-// ]
-
-//OUTPUT : {
-// 22:["A","H"],
-// 23:["C","D"],
-// 24:"AB",
-// }
-
-// let arr = [3, a, a, a, a, 4, 3, 2, a, 4, 5, a, 1, 2, 4, a, a];
-
-// OUTPUT COUNT OF a
-
-// let obj1 = [
-//     { name: "abc", age: 2 },
-//     { name: "bcd", age: 1 },
-//     { name: "abc", age: 2 },
-//     { name: "hij", age: 4 },
-//     { name: "klm", age: 3 },
-//     { name: "klm", age: 3 },
-// ]
-
-// output sort according to id and remove duplicates
-// {
-//     { name: "bcd", age: 1 },
-//     { name: "abc", age: 2 },
-//     { name: "klm", age: 3 },
-//     { name: "hij", age: 4 },
+
 // }
 
 
@@ -779,5 +696,4 @@
   return result
 }
 
-console.log(flatten([1, [2, [3, [4]]]]))
->>>>>>> 3eef8373
+console.log(flatten([1, [2, [3, [4]]]]))